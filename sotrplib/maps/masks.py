--- conflicted
+++ resolved
@@ -16,14 +16,9 @@
     try:
         from enlib import planet9
     except ModuleNotFoundError:
-<<<<<<< HEAD
         print('enlib not found, cannot mask planets')
         return np.ones(tmap.shape)
     
-=======
-        print("enlib not found, cannot mask planets")
-
->>>>>>> cf3f026c
     mjd_min = ctime2mjd(ctime)
     mjd_max = ctime2mjd(ctime + np.amax(tmap))
     mjds = np.linspace(mjd_min, mjd_max, 10)
