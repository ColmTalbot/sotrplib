--- conflicted
+++ resolved
@@ -1,8 +1,2 @@
-<<<<<<< HEAD
 from . import sources 
-from . import finding
-=======
-__all__ = ["sources"]
-
-from . import sources
->>>>>>> cf3f026c
+from . import finding