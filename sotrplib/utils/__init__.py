<<<<<<< HEAD
from . import utils
from . import actpol_utils
from . import plot
=======
__all__ = ["plot", "utils"]

from . import plot, utils
>>>>>>> cf3f026c
<|MERGE_RESOLUTION|>--- conflicted
+++ resolved
@@ -1,9 +1,3 @@
-<<<<<<< HEAD
 from . import utils
 from . import actpol_utils
-from . import plot
-=======
-__all__ = ["plot", "utils"]
-
-from . import plot, utils
->>>>>>> cf3f026c
+from . import plot